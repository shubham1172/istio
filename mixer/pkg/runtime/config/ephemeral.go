// Copyright 2018 Istio Authors
//
// Licensed under the Apache License, Version 2.0 (the "License");
// you may not use this file except in compliance with the License.
// You may obtain a copy of the License at
//
//     http://www.apache.org/licenses/LICENSE-2.0
//
// Unless required by applicable law or agreed to in writing, software
// distributed under the License is distributed on an "AS IS" BASIS,
// WITHOUT WARRANTIES OR CONDITIONS OF ANY KIND, either express or implied.
// See the License for the specific language governing permissions and
// limitations under the License.

// Package config is designed to listen to the config changes through the store and create a fully-resolved configuration
// state that can be used by the rest of the runtime code.
//
// The main purpose of this library is to create an object-model that simplifies queries and correctness checks that
// the client code needs to deal with. This is accomplished by making sure the config state is fully resolved, and
// incorporating otherwise complex queries within this package.
package config

import (
	"bytes"
	"context"
	"encoding/json"
	"fmt"
	"strconv"
	"sync"

	"github.com/gogo/protobuf/jsonpb"
	"github.com/gogo/protobuf/proto"
	"github.com/gogo/protobuf/protoc-gen-gogo/descriptor"
	"github.com/gogo/protobuf/types"
	multierror "github.com/hashicorp/go-multierror"
	"go.opencensus.io/stats"
	"go.opencensus.io/tag"

	"istio.io/api/mixer/adapter/model/v1beta1"
	config "istio.io/api/policy/v1beta1"
	"istio.io/istio/mixer/pkg/adapter"
	"istio.io/istio/mixer/pkg/config/store"
	"istio.io/istio/mixer/pkg/config/storetest"
	"istio.io/istio/mixer/pkg/lang/ast"
	"istio.io/istio/mixer/pkg/lang/checker"
	"istio.io/istio/mixer/pkg/protobuf/yaml"
	"istio.io/istio/mixer/pkg/protobuf/yaml/dynamic"
	"istio.io/istio/mixer/pkg/runtime/config/constant"
	"istio.io/istio/mixer/pkg/runtime/lang"
	"istio.io/istio/mixer/pkg/runtime/monitoring"
	"istio.io/istio/mixer/pkg/template"
	"istio.io/istio/pkg/log"
)

// Ephemeral configuration state that gets updated by incoming config change events. By itself, the data contained
// is not meaningful. BuildSnapshot must be called to create a new snapshot instance, which contains fully resolved
// config.
// The Ephemeral is thread safe, which mean the state can be incrementally built asynchronously, before calling
// BuildSnapshot, using ApplyEvent.
type Ephemeral struct {
	// Static information
	adapters  map[string]*adapter.Info
	templates map[string]*template.Info

	// next snapshot id
	nextID int64

	// type checkers
	attributes ast.AttributeDescriptorFinder
	tcs        map[lang.LanguageRuntime]lang.TypeChecker

	// The ephemeral object is used inside a webhooks validators which run as multiple nodes.
	// Which means every ephemeral instance (associated with every isolated webhook node) needs to keep itself in sync with the
	// store's state to do validation of incoming config stanza. The user of the ephemeral must therefore attach the
	// ApplyEvent function to a background store store.WatchChanges callback. Therefore, we need to lock protect the entries
	// because it can get updated either when webhook is invoked for validation or in the background via
	// store.WatchChanges callbacks.
	lock sync.RWMutex // protects resources below

	// entries that are currently known.
	entries map[store.Key]*store.Resource
}

// NewEphemeral returns a new Ephemeral instance.
//
// NOTE: initial state is computed even if there are errors in the config. Configuration that has errors
// is reported in the returned error object, and is ignored in the snapshot creation.
func NewEphemeral(
	templates map[string]*template.Info,
	adapters map[string]*adapter.Info) *Ephemeral {

	e := &Ephemeral{
		templates: templates,
		adapters:  adapters,

		nextID: 0,
		tcs:    make(map[lang.LanguageRuntime]checker.TypeChecker),

		entries: make(map[store.Key]*store.Resource),
	}

	return e
}

func (e *Ephemeral) checker(mode lang.LanguageRuntime) checker.TypeChecker {
	if out, ok := e.tcs[mode]; ok {
		return out
	}

	out := lang.NewTypeChecker(e.attributes, mode)
	e.tcs[mode] = out
	return out
}

// SetState with the supplied state map. All existing ephemeral state is overwritten.
func (e *Ephemeral) SetState(state map[store.Key]*store.Resource) {
	e.lock.Lock()
	defer e.lock.Unlock()
	e.entries = state
}

// GetEntry returns the value stored for the key in the ephemeral.
func (e *Ephemeral) GetEntry(event *store.Event) (*store.Resource, bool) {
	e.lock.RLock()
	defer e.lock.RUnlock()
	v, ok := e.entries[event.Key]
	return v, ok
}

// ApplyEvent to the internal ephemeral state. This gets called by an external event listener to relay store change
// events to this ephemeral config object.
func (e *Ephemeral) ApplyEvent(events []*store.Event) {
	e.lock.Lock()
	defer e.lock.Unlock()
	for _, event := range events {
		switch event.Type {
		case store.Update:
			e.entries[event.Key] = event.Value
		case store.Delete:
			delete(e.entries, event.Key)
		}
	}
}

// BuildSnapshot builds a stable, fully-resolved snapshot view of the configuration.
func (e *Ephemeral) BuildSnapshot() (*Snapshot, error) {
	errs := &multierror.Error{}
	id := e.nextID
	e.nextID++

	log.Debugf("Building new config.Snapshot: id='%d'", id)

	// Allocate new monitoring context to use with the new snapshot.
	monitoringCtx := context.Background()
	var err error
	if monitoringCtx, err = tag.New(monitoringCtx, tag.Insert(monitoring.ConfigIDTag, strconv.FormatInt(id, 10))); err != nil {
		log.Errorf("could not establish snapshot id in monitoring context: %v", err)
	}

	e.lock.RLock()

	attributes := e.processAttributeManifests(monitoringCtx)

	shandlers := e.processStaticAdapterHandlerConfigs(monitoringCtx)

	af := ast.NewFinder(attributes)
	e.attributes = af
	instances := e.processInstanceConfigs(monitoringCtx, errs)

	// New dynamic configurations
	dTemplates := e.processDynamicTemplateConfigs(monitoringCtx, errs)
	dAdapters := e.processDynamicAdapterConfigs(monitoringCtx, dTemplates, errs)
	dhandlers := e.processDynamicHandlerConfigs(monitoringCtx, dAdapters, errs)
	dInstances := e.processDynamicInstanceConfigs(monitoringCtx, dTemplates, errs)

	rules := e.processRuleConfigs(monitoringCtx, shandlers, instances, dhandlers, dInstances, errs)

	s := &Snapshot{
		ID:                id,
		Templates:         e.templates,
		Adapters:          e.adapters,
		TemplateMetadatas: dTemplates,
		AdapterMetadatas:  dAdapters,
		Attributes:        af,
		HandlersStatic:    shandlers,
		InstancesStatic:   instances,
		Rules:             rules,

		HandlersDynamic:  dhandlers,
		InstancesDynamic: dInstances,

		MonitoringContext: monitoringCtx,
	}
	e.lock.RUnlock()

	log.Infof("Built new config.Snapshot: id='%d'", id)
	log.Debugf("config.Snapshot creation error=%v, contents:\n%s", errs.ErrorOrNil(), s)
	return s, errs.ErrorOrNil()
}

func (e *Ephemeral) processAttributeManifests(ctx context.Context) map[string]*config.AttributeManifest_AttributeInfo {
	attrs := make(map[string]*config.AttributeManifest_AttributeInfo)
	for k, obj := range e.entries {
		if k.Kind != constant.AttributeManifestKind {
			continue
		}

		log.Debug("Start processing attributes from changed manifest...")

		cfg := obj.Spec
		for an, at := range cfg.(*config.AttributeManifest).Attributes {
			attrs[an] = at
			stats.Record(ctx, monitoring.AttributesTotal.M(1))
			log.Debugf("Attribute '%s': '%s'.", an, at.ValueType)
		}
	}

	// append all the well known attribute vocabulary from the static templates.
	//
	// ATTRIBUTE_GENERATOR variety templates allow operators to write Attributes
	// using the $out.<field Name> convention, where $out refers to the output object from the attribute generating adapter.
	// The list of valid names for a given Template is available in the Template.Info.AttributeManifests object.
	for _, info := range e.templates {
		if info.Variety != v1beta1.TEMPLATE_VARIETY_ATTRIBUTE_GENERATOR {
			continue
		}

		log.Debugf("Processing attributes from template: '%s'", info.Name)

		for _, v := range info.AttributeManifests {
			for an, at := range v.Attributes {
				attrs[an] = at
				stats.Record(ctx, monitoring.AttributesTotal.M(1))
				log.Debugf("Attribute '%s': '%s'", an, at.ValueType)
			}
		}
	}

	log.Debug("Completed processing attributes.")
	return attrs
}

// convert converts unstructured spec into the target proto.
func convert(spec map[string]interface{}, target proto.Message) error {
	jsonData, err := json.Marshal(spec)
	if err != nil {
		return err
	}
	if err = jsonpb.Unmarshal(bytes.NewReader(jsonData), target); err != nil {
		log.Warnf("unable to unmarshal: %s, %s", err.Error(), string(jsonData))
	}
	return err
}

func (e *Ephemeral) processStaticAdapterHandlerConfigs(ctx context.Context) map[string]*HandlerStatic {
	handlers := make(map[string]*HandlerStatic, len(e.adapters))

	for key, resource := range e.entries {
		var info *adapter.Info
		var found bool

		if key.Kind == constant.HandlerKind {
			log.Debugf("Static Handler: %#v (name: %s)", key, key.Name)
			handlerProto := resource.Spec.(*config.Handler)
			a, ok := e.adapters[handlerProto.CompiledAdapter]
			if !ok {
				continue
			}
			staticConfig := &HandlerStatic{
				// example: stdio.istio-system
				Name:    key.Name + "." + key.Namespace,
				Adapter: a,
				Params:  a.DefaultConfig,
			}
			if handlerProto.Params != nil {
				c := proto.Clone(staticConfig.Adapter.DefaultConfig)
				if handlerProto.GetParams() != nil {
					dict, err := toDictionary(handlerProto.Params)
					if err != nil {
						log.Warnf("could not convert handler params; using default config: %v", err)
					} else if err := convert(dict, c); err != nil {
						log.Warnf("could not convert handler params; using default config: %v", err)
					}
				}
				staticConfig.Params = c
			}
			handlers[key.String()] = staticConfig
			stats.Record(ctx, monitoring.HandlersTotal.M(1))
			continue
		}

		if info, found = e.adapters[key.Kind]; !found {
			// This config resource is not for an adapter (or at least not for one that Mixer is currently aware of).
			continue
		}

		adapterName := key.String()

		log.Debugf("Processing incoming handler config: name='%s'\n%s", adapterName, resource.Spec)

		cfg := &HandlerStatic{
			Name:    adapterName,
			Adapter: info,
			Params:  resource.Spec,
		}

		handlers[cfg.Name] = cfg
		stats.Record(ctx, monitoring.HandlersTotal.M(1))
	}

	return handlers
}

func getCanonicalRef(n, kind, ns string, lookup func(string) interface{}) (interface{}, string) {
	name, altName := canonicalize(n, kind, ns)
	v := lookup(name)
	if v != nil {
		return v, name
	}

	return lookup(altName), altName
}

func (e *Ephemeral) processDynamicHandlerConfigs(ctx context.Context, adapters map[string]*Adapter, errs *multierror.Error) map[string]*HandlerDynamic {
	handlers := make(map[string]*HandlerDynamic, len(e.adapters))

	for key, resource := range e.entries {
		if key.Kind != constant.HandlerKind {
			continue
		}

		handlerName := key.String()
		log.Debugf("Processing incoming handler config: name='%s'\n%s", handlerName, resource.Spec)

		hdl := resource.Spec.(*config.Handler)
		if len(hdl.CompiledAdapter) > 0 {
			continue // this will have already been added in processStaticHandlerConfigs
		}
		adpt, _ := getCanonicalRef(hdl.Adapter, constant.AdapterKind, key.Namespace, func(n string) interface{} {
			if a, ok := adapters[n]; ok {
				return a
			}
			return nil
		})

		if adpt == nil {
			appendErr(ctx, errs, fmt.Sprintf("handler='%s'.adapter", handlerName), monitoring.HandlerValidationErrors, "adapter '%s' not found", hdl.Adapter)
			continue
		}
		adapter := adpt.(*Adapter)

		var adapterCfg *types.Any
		if len(adapter.ConfigDescSet.File) != 0 {
			// validate if the param is valid
			bytes, err := validateEncodeBytes(hdl.Params, adapter.ConfigDescSet, getParamsMsgFullName(adapter.PackageName))
			if err != nil {
				appendErr(ctx, errs, fmt.Sprintf("handler='%s'.params", handlerName), monitoring.HandlerValidationErrors, err.Error())
				continue
			}
			typeFQN := adapter.PackageName + ".Params"
			adapterCfg = asAny(typeFQN, bytes)
		}

		cfg := &HandlerDynamic{
			Name:          handlerName,
			Adapter:       adapter,
			Connection:    hdl.Connection,
			AdapterConfig: adapterCfg,
		}

		handlers[cfg.Name] = cfg
		stats.Record(ctx, monitoring.HandlersTotal.M(1))
	}

	return handlers
}

const googleApis = "type.googleapis.com/"

func asAny(msgFQN string, bytes []byte) *types.Any {
	return &types.Any{
		TypeUrl: googleApis + msgFQN,
		Value:   bytes,
	}
}

func (e *Ephemeral) processDynamicInstanceConfigs(ctx context.Context, templates map[string]*Template,
	errs *multierror.Error) map[string]*InstanceDynamic {
	instances := make(map[string]*InstanceDynamic, len(e.templates))

	for key, resource := range e.entries {
		if key.Kind != constant.InstanceKind {
			continue
		}

		inst := resource.Spec.(*config.Instance)

		// should be processed as static instance
		if inst.CompiledTemplate != "" {
			continue
		}

		instanceName := key.String()
		log.Debugf("Processing incoming instance config: name='%s'\n%s", instanceName, resource.Spec)

		tmpl, _ := getCanonicalRef(inst.Template, constant.TemplateKind, key.Namespace, func(n string) interface{} {
			if a, ok := templates[n]; ok {
				return a
			}
			return nil
		})

		if tmpl == nil {
			appendErr(ctx, errs, fmt.Sprintf("instance='%s'.template", instanceName), monitoring.InstanceErrs, "template '%s' not found", inst.Template)
			continue
		}

		template := tmpl.(*Template)
		// validate if the param is valid
		mode := lang.GetLanguageRuntime(resource.Metadata.Annotations)
		compiler := lang.NewBuilder(e.attributes, mode)
		resolver := yaml.NewResolver(template.FileDescSet)
		b := dynamic.NewEncoderBuilder(
			resolver,
			compiler,
			false)
		var enc dynamic.Encoder
		var params map[string]interface{}
		var err error
		if inst.Params != nil {
			if params, err = toDictionary(inst.Params); err != nil {
				appendErr(ctx, errs, fmt.Sprintf("instance='%s'.params", instanceName),
					monitoring.InstanceErrs, "invalid params block.")
				continue
			}

			// name field is not provided by instance config author, instead it is added by Mixer into the request
			// object that is passed to the adapter.
			params["name"] = fmt.Sprintf("\"%s\"", instanceName)
			enc, err = b.Build(getTemplatesMsgFullName(template.PackageName), params)
			if err != nil {
				appendErr(ctx, errs, fmt.Sprintf("instance='%s'.params", instanceName),
					monitoring.InstanceErrs, "config does not conform to schema of template '%s': %v",
					inst.Template, err.Error())
				continue
			}
		}

		cfg := &InstanceDynamic{
			Name:              instanceName,
			Template:          template,
			Encoder:           enc,
			Params:            params,
			AttributeBindings: inst.AttributeBindings,
			Language:          mode,
		}

		instances[cfg.Name] = cfg
		stats.Record(ctx, monitoring.InstancesTotal.M(1))
	}

	return instances
}

func getTemplatesMsgFullName(pkgName string) string {
	return "." + pkgName + ".InstanceMsg"
}

func getParamsMsgFullName(pkgName string) string {
	return "." + pkgName + ".Params"
}

func validateEncodeBytes(params *types.Struct, fds *descriptor.FileDescriptorSet, msgName string) ([]byte, error) {
	if params == nil {
		return []byte{}, nil
	}
	d, err := toDictionary(params)
	if err != nil {
		return nil, fmt.Errorf("error converting parameters to dictionary: %v", err)
	}
	return yaml.NewEncoder(fds).EncodeBytes(d, msgName, false)
}

func (e *Ephemeral) processInstanceConfigs(ctx context.Context, errs *multierror.Error) map[string]*InstanceStatic {
	instances := make(map[string]*InstanceStatic, len(e.templates))

	for key, resource := range e.entries {
		var info *template.Info
		var found bool
<<<<<<< HEAD
		var params proto.Message
		instanceName := key.String()

		if key.Kind == constant.InstanceKind {
			inst := resource.Spec.(*config.Instance)
			if inst.CompiledTemplate == "" {
				continue
			}
			info, found = e.templates[inst.CompiledTemplate]
			if !found {
				appendErr(ctx, errs, fmt.Sprintf("instance='%s'", instanceName), monitoring.InstanceErrs, "missing compiled template")
				continue
			}

			// cast from struct to template specific proto
			params = proto.Clone(info.CtrCfg)
			buf := &bytes.Buffer{}

			if inst.Params == nil {
				inst.Params = &types.Struct{Fields: make(map[string]*types.Value)}
			}

			// populate attribute bindings
			if len(inst.AttributeBindings) > 0 {
				bindings := &types.Struct{Fields: make(map[string]*types.Value)}
				for k, v := range inst.AttributeBindings {
					bindings.Fields[k] = &types.Value{Kind: &types.Value_StringValue{StringValue: v}}
				}
				inst.Params.Fields["attribute_bindings"] = &types.Value{
					Kind: &types.Value_StructValue{StructValue: bindings},
				}
			}
			if err := (&jsonpb.Marshaler{}).Marshal(buf, inst.Params); err != nil {
				appendErr(ctx, errs, fmt.Sprintf("instance='%s'", instanceName), monitoring.InstanceErrs, err.Error())
				continue
			}
			if err := (&jsonpb.Unmarshaler{AllowUnknownFields: false}).Unmarshal(buf, params); err != nil {
				appendErr(ctx, errs, fmt.Sprintf("instance='%s'", instanceName), monitoring.InstanceErrs, err.Error())
				continue
			}
		} else {
			info, found = e.templates[key.Kind]
			if !found {
				// This config resource is not for an instance (or at least not for one that Mixer is currently aware of).
				continue
			}
			params = resource.Spec
		}

		mode := lang.GetLanguageRuntime(resource.Metadata.Annotations)

		log.Debugf("Processing incoming instance config: name='%s'\n%s", instanceName, params)
		inferredType, err := info.InferType(params, func(s string) (config.ValueType, error) {
			return e.checker(mode).EvalType(s)
=======

		var params proto.Message
		instanceName := key.String()

		if key.Kind == constant.InstanceKind {
			inst := resource.Spec.(*config.Instance)
			if inst.CompiledTemplate == "" {
				continue
			}
			info, found = e.templates[inst.CompiledTemplate]
			if !found {
				appendErr(ctx, errs, fmt.Sprintf("instance='%s'", instanceName), monitoring.InstanceErrs, "missing compiled template")
				continue
			}

			// cast from struct to template specific proto
			params = proto.Clone(info.CtrCfg)
			buf := &bytes.Buffer{}

			if inst.Params == nil {
				inst.Params = &types.Struct{Fields: make(map[string]*types.Value)}
			}

			// populate attribute bindings
			if len(inst.AttributeBindings) > 0 {
				bindings := &types.Struct{Fields: make(map[string]*types.Value)}
				for k, v := range inst.AttributeBindings {
					bindings.Fields[k] = &types.Value{Kind: &types.Value_StringValue{StringValue: v}}
				}
				inst.Params.Fields["attribute_bindings"] = &types.Value{
					Kind: &types.Value_StructValue{StructValue: bindings},
				}
			}
			if err := (&jsonpb.Marshaler{}).Marshal(buf, inst.Params); err != nil {
				appendErr(ctx, errs, fmt.Sprintf("instance='%s'", instanceName), monitoring.InstanceErrs, err.Error())
				continue
			}
			if err := (&jsonpb.Unmarshaler{AllowUnknownFields: false}).Unmarshal(buf, params); err != nil {
				appendErr(ctx, errs, fmt.Sprintf("instance='%s'", instanceName), monitoring.InstanceErrs, err.Error())
				continue
			}
		} else {
			info, found = e.templates[key.Kind]
			if !found {
				// This config resource is not for an instance (or at least not for one that Mixer is currently aware of).
				continue
			}
			params = resource.Spec
		}

		log.Debugf("Processing incoming instance config: name='%s'\n%s", instanceName, params)
		inferredType, err := info.InferType(params, func(s string) (config.ValueType, error) {
			return e.tc.EvalType(s, attributes)
>>>>>>> bfea6044
		})
		if err != nil {
			appendErr(ctx, errs, fmt.Sprintf("instance='%s'", instanceName), monitoring.InstanceErrs, err.Error())
			continue
		}
		cfg := &InstanceStatic{
			Name:         instanceName,
			Template:     info,
			Params:       params,
			InferredType: inferredType,
			Language:     mode,
		}

		instances[cfg.Name] = cfg
		stats.Record(ctx, monitoring.InstancesTotal.M(1))
	}

	return instances
}

func (e *Ephemeral) processDynamicAdapterConfigs(ctx context.Context, availableTmpls map[string]*Template, errs *multierror.Error) map[string]*Adapter {
	result := map[string]*Adapter{}
	log.Debug("Begin processing adapter info configurations.")
	for adapterInfoKey, resource := range e.entries {
		if adapterInfoKey.Kind != constant.AdapterKind {
			continue
		}

		adapterName := adapterInfoKey.String()

		stats.Record(ctx, monitoring.AdapterInfosTotal.M(1))
		cfg := resource.Spec.(*v1beta1.Info)

		log.Debugf("Processing incoming adapter info: name='%s'\n%v", adapterName, cfg)

		fds, desc, err := GetAdapterCfgDescriptor(cfg.Config)
		if err != nil {
			appendErr(ctx, errs, fmt.Sprintf("adapter='%s'", adapterName), monitoring.AdapterErrs,
				"unable to parse adapter configuration: %v", err)
			continue
		}
		supportedTmpls := make([]*Template, 0, len(cfg.Templates))
		for _, tmplN := range cfg.Templates {

			template, tmplFullName := getCanonicalRef(tmplN, constant.TemplateKind, adapterInfoKey.Namespace, func(n string) interface{} {
				if a, ok := availableTmpls[n]; ok {
					return a
				}
				return nil
			})
			if template == nil {
				appendErr(ctx, errs, fmt.Sprintf("adapter='%s'", adapterName), monitoring.AdapterErrs,
					"unable to find template '%s'", tmplN)
				continue
			}
			supportedTmpls = append(supportedTmpls, availableTmpls[tmplFullName])
		}
		if len(cfg.Templates) == len(supportedTmpls) {
			// only record adapter if all templates are valid
			result[adapterName] = &Adapter{
				Name:               adapterName,
				ConfigDescSet:      fds,
				PackageName:        desc.GetPackage(),
				SupportedTemplates: supportedTmpls,
				SessionBased:       cfg.SessionBased,
				Description:        cfg.Description,
			}
		}
	}
	return result
}

func assertType(tc lang.TypeChecker, expression string, expectedType config.ValueType) error {
	if t, err := tc.EvalType(expression); err != nil {
		return err
	} else if t != expectedType {
		return fmt.Errorf("expression '%s' evaluated to type %v, expected type %v", expression, t, expectedType)
	}
	return nil
}

func (e *Ephemeral) processRuleConfigs(
	ctx context.Context,
	sHandlers map[string]*HandlerStatic,
	sInstances map[string]*InstanceStatic,
	dHandlers map[string]*HandlerDynamic,
	dInstances map[string]*InstanceDynamic,
	errs *multierror.Error) []*Rule {

	log.Debug("Begin processing rule configurations.")

	var rules []*Rule

	for ruleKey, resource := range e.entries {
		if ruleKey.Kind != constant.RulesKind {
			continue
		}
		stats.Record(ctx, monitoring.RulesTotal.M(1))

		ruleName := ruleKey.String()

		cfg := resource.Spec.(*config.Rule)
		mode := lang.GetLanguageRuntime(resource.Metadata.Annotations)

		log.Debugf("Processing incoming rule: name='%s'\n%s", ruleName, cfg)

		if cfg.Match != "" {
			if err := assertType(e.checker(mode), cfg.Match, config.BOOL); err != nil {
				appendErr(ctx, errs, fmt.Sprintf("rule='%s'.Match", ruleName), monitoring.RuleErrs, err.Error())
			}
		}

		// extract the set of actions from the rule, and the handlers they reference.
		// A rule can have both static and dynamic actions.

		actionsStat := make([]*ActionStatic, 0, len(cfg.Actions))
		actionsDynamic := make([]*ActionDynamic, 0, len(cfg.Actions))
		for i, a := range cfg.Actions {
			log.Debugf("Processing action: %s[%d]", ruleName, i)
			var processStaticHandler bool
			var processDynamicHandler bool
			var sahandler *HandlerStatic
			var dahandler *HandlerDynamic
			hdl, handlerName := getCanonicalRef(a.Handler, constant.HandlerKind, ruleKey.Namespace, func(n string) interface{} {
				if a, ok := sHandlers[n]; ok {
					return a
				}
				return nil
			})
			if hdl != nil {
				sahandler = hdl.(*HandlerStatic)
				processStaticHandler = true
			} else {
				hdl, handlerName = getCanonicalRef(a.Handler, constant.HandlerKind, ruleKey.Namespace, func(n string) interface{} {
					if a, ok := dHandlers[n]; ok {
						return a
					}
					return nil
				})

				if hdl != nil {
					dahandler = hdl.(*HandlerDynamic)
					processDynamicHandler = true
				}
			}

			if !processStaticHandler && !processDynamicHandler {
				appendErr(ctx, errs, fmt.Sprintf("action='%s[%d]'", ruleName, i), monitoring.RuleErrs,
					"Handler not found: handler='%s'", a.Handler)
				continue
			}

			if processStaticHandler {
				// Keep track of unique instances, to avoid using the same instance multiple times within the same
				// action
				uniqueInstances := make(map[string]bool, len(a.Instances))

				actionInstances := make([]*InstanceStatic, 0, len(a.Instances))
				for _, instanceNameRef := range a.Instances {
					inst, instName := getCanonicalRef(instanceNameRef, constant.InstanceKind, ruleKey.Namespace, func(n string) interface{} {
						if a, ok := sInstances[n]; ok {
							return a
						}
						return nil
					})

					if inst == nil {
						appendErr(ctx, errs, fmt.Sprintf("action='%s[%d]'", ruleName, i), monitoring.RuleErrs,
							"Instance not found: instance='%s'", instanceNameRef)
						continue
					}

					instance := inst.(*InstanceStatic)

					if _, ok := uniqueInstances[instName]; ok {
						appendErr(ctx, errs, fmt.Sprintf("action='%s[%d]'", ruleName, i), monitoring.RuleErrs,
							"action specified the same instance multiple times: instance='%s',", instName)
						continue
					}
					uniqueInstances[instName] = true

					if !contains(sahandler.Adapter.SupportedTemplates, instance.Template.Name) {
						appendErr(ctx, errs, fmt.Sprintf("action='%s[%d]'", ruleName, i), monitoring.RuleErrs,
							"instance '%s' is of template '%s' which is not supported by handler '%s'",
							instName, instance.Template.Name, handlerName)
						continue
					}

					actionInstances = append(actionInstances, instance)
				}

				// If there are no valid instances found for this action, then elide the action.
				if len(actionInstances) == 0 {
					appendErr(ctx, errs, fmt.Sprintf("action='%s[%d]'", ruleName, i), monitoring.RuleErrs, "No valid instances found")
					continue
				}

				action := &ActionStatic{
					Handler:   sahandler,
					Instances: actionInstances,
					Name:      a.Name,
				}

				actionsStat = append(actionsStat, action)
			} else {
				// Keep track of unique instances, to avoid using the same instance multiple times within the same
				// action
				uniqueInstances := make(map[string]bool, len(a.Instances))

				actionInstances := make([]*InstanceDynamic, 0, len(a.Instances))
				for _, instanceNameRef := range a.Instances {
					inst, instName := getCanonicalRef(instanceNameRef, constant.InstanceKind, ruleKey.Namespace, func(n string) interface{} {
						if a, ok := dInstances[n]; ok {
							return a
						}
						return nil
					})

					if inst == nil {
						appendErr(ctx, errs, fmt.Sprintf("action='%s[%d]'", ruleName, i), monitoring.RuleErrs,
							"Instance not found: instance='%s'", instanceNameRef)
						continue
					}

					instance := inst.(*InstanceDynamic)
					if _, ok := uniqueInstances[instName]; ok {
						appendErr(ctx, errs, fmt.Sprintf("action='%s[%d]'", ruleName, i), monitoring.RuleErrs,
							"action specified the same instance multiple times: instance='%s',", instName)
						continue
					}
					uniqueInstances[instName] = true

					found := false
					for _, supTmpl := range dahandler.Adapter.SupportedTemplates {
						if supTmpl.Name == instance.Template.Name {
							found = true
							break
						}
					}

					if !found {
						appendErr(ctx, errs, fmt.Sprintf("action='%s[%d]'", ruleName, i), monitoring.RuleErrs,
							"instance '%s' is of template '%s' which is not supported by handler '%s'",
							instName, instance.Template.Name, handlerName)
						continue
					}

					actionInstances = append(actionInstances, instance)
				}

				// If there are no valid instances found for this action, then elide the action.
				if len(actionInstances) == 0 {
					appendErr(ctx, errs, fmt.Sprintf("action='%s[%d]'", ruleName, i), monitoring.RuleErrs, "No valid instances found")
					continue
				}

				action := &ActionDynamic{
					Handler:   dahandler,
					Instances: actionInstances,
					Name:      a.Name,
				}

				actionsDynamic = append(actionsDynamic, action)
			}
		}

		// If there are no valid actions found for this rule, then elide the rule.
		if len(actionsStat) == 0 && len(actionsDynamic) == 0 &&
			len(cfg.RequestHeaderOperations) == 0 && len(cfg.ResponseHeaderOperations) == 0 {
			appendErr(ctx, errs, fmt.Sprintf("rule=%s", ruleName), monitoring.RuleErrs, "No valid actions found in rule")
			continue
		}

		rule := &Rule{
			Name:                     ruleName,
			Namespace:                ruleKey.Namespace,
			ActionsStatic:            actionsStat,
			ActionsDynamic:           actionsDynamic,
			Match:                    cfg.Match,
			RequestHeaderOperations:  cfg.RequestHeaderOperations,
			ResponseHeaderOperations: cfg.ResponseHeaderOperations,
			Language:                 mode,
		}

		rules = append(rules, rule)
	}

	return rules
}

func contains(strs []string, w string) bool {
	for _, v := range strs {
		if v == w {
			return true
		}
	}
	return false
}

func (e *Ephemeral) processDynamicTemplateConfigs(ctx context.Context, errs *multierror.Error) map[string]*Template {
	result := map[string]*Template{}
	log.Debug("Begin processing templates.")
	for templateKey, resource := range e.entries {
		if templateKey.Kind != constant.TemplateKind {
			continue
		}
		stats.Record(ctx, monitoring.TemplatesTotal.M(1))

		templateName := templateKey.String()
		cfg := resource.Spec.(*v1beta1.Template)
		log.Debugf("Processing incoming template: name='%s'\n%v", templateName, cfg)

		fds, desc, name, variety, err := GetTmplDescriptor(cfg.Descriptor_)
		if err != nil {
			appendErr(ctx, errs, fmt.Sprintf("template='%s'", templateName), monitoring.TemplateErrs, "unable to parse descriptor: %v", err)
			continue
		}

		result[templateName] = &Template{
			Name:                       templateName,
			InternalPackageDerivedName: name,
			FileDescSet:                fds,
			PackageName:                desc.GetPackage(),
			Variety:                    variety,
		}

		if variety == v1beta1.TEMPLATE_VARIETY_ATTRIBUTE_GENERATOR || variety == v1beta1.TEMPLATE_VARIETY_CHECK_WITH_OUTPUT {
			resolver := yaml.NewResolver(fds)
			msgName := "." + desc.GetPackage() + ".OutputMsg"
			// OutputMsg is a fixed generated name for the output template
			desc := resolver.ResolveMessage(msgName)
			if desc == nil {
				continue
			}

			// We only support a single level of nesting in output templates.
			attributes := make(map[string]*config.AttributeManifest_AttributeInfo)
			for _, field := range desc.GetField() {
				attributes["output."+field.GetName()] = &config.AttributeManifest_AttributeInfo{
					ValueType: yaml.DecodeType(resolver, field),
				}
			}

			result[templateName].AttributeManifest = attributes
		}
	}
	return result
}

func appendErr(ctx context.Context, errs *multierror.Error, field string, measure *stats.Int64Measure, format string, a ...interface{}) {
	err := fmt.Errorf(format, a...)
	log.Error(err.Error())
	stats.Record(ctx, measure.M(1))
	_ = multierror.Append(errs, adapter.ConfigError{Field: field, Underlying: err})
}

// GetSnapshotForTest creates a config.Snapshot for testing purposes, based on the supplied configuration.
func GetSnapshotForTest(templates map[string]*template.Info, adapters map[string]*adapter.Info, serviceConfig string, globalConfig string) (*Snapshot, error) {
	store, _ := storetest.SetupStoreForTest(serviceConfig, globalConfig)

	_ = store.Init(KindMap(adapters, templates))

	data := store.List()

	// NewEphemeral tries to build a snapshot with empty entries therefore it never fails; Ignoring the error.
	e := NewEphemeral(templates, adapters)

	e.SetState(data)

	store.Stop()

	return e.BuildSnapshot()
}<|MERGE_RESOLUTION|>--- conflicted
+++ resolved
@@ -487,7 +487,7 @@
 	for key, resource := range e.entries {
 		var info *template.Info
 		var found bool
-<<<<<<< HEAD
+
 		var params proto.Message
 		instanceName := key.String()
 
@@ -509,7 +509,6 @@
 			if inst.Params == nil {
 				inst.Params = &types.Struct{Fields: make(map[string]*types.Value)}
 			}
-
 			// populate attribute bindings
 			if len(inst.AttributeBindings) > 0 {
 				bindings := &types.Struct{Fields: make(map[string]*types.Value)}
@@ -542,62 +541,8 @@
 		log.Debugf("Processing incoming instance config: name='%s'\n%s", instanceName, params)
 		inferredType, err := info.InferType(params, func(s string) (config.ValueType, error) {
 			return e.checker(mode).EvalType(s)
-=======
-
-		var params proto.Message
-		instanceName := key.String()
-
-		if key.Kind == constant.InstanceKind {
-			inst := resource.Spec.(*config.Instance)
-			if inst.CompiledTemplate == "" {
-				continue
-			}
-			info, found = e.templates[inst.CompiledTemplate]
-			if !found {
-				appendErr(ctx, errs, fmt.Sprintf("instance='%s'", instanceName), monitoring.InstanceErrs, "missing compiled template")
-				continue
-			}
-
-			// cast from struct to template specific proto
-			params = proto.Clone(info.CtrCfg)
-			buf := &bytes.Buffer{}
-
-			if inst.Params == nil {
-				inst.Params = &types.Struct{Fields: make(map[string]*types.Value)}
-			}
-
-			// populate attribute bindings
-			if len(inst.AttributeBindings) > 0 {
-				bindings := &types.Struct{Fields: make(map[string]*types.Value)}
-				for k, v := range inst.AttributeBindings {
-					bindings.Fields[k] = &types.Value{Kind: &types.Value_StringValue{StringValue: v}}
-				}
-				inst.Params.Fields["attribute_bindings"] = &types.Value{
-					Kind: &types.Value_StructValue{StructValue: bindings},
-				}
-			}
-			if err := (&jsonpb.Marshaler{}).Marshal(buf, inst.Params); err != nil {
-				appendErr(ctx, errs, fmt.Sprintf("instance='%s'", instanceName), monitoring.InstanceErrs, err.Error())
-				continue
-			}
-			if err := (&jsonpb.Unmarshaler{AllowUnknownFields: false}).Unmarshal(buf, params); err != nil {
-				appendErr(ctx, errs, fmt.Sprintf("instance='%s'", instanceName), monitoring.InstanceErrs, err.Error())
-				continue
-			}
-		} else {
-			info, found = e.templates[key.Kind]
-			if !found {
-				// This config resource is not for an instance (or at least not for one that Mixer is currently aware of).
-				continue
-			}
-			params = resource.Spec
-		}
-
-		log.Debugf("Processing incoming instance config: name='%s'\n%s", instanceName, params)
-		inferredType, err := info.InferType(params, func(s string) (config.ValueType, error) {
-			return e.tc.EvalType(s, attributes)
->>>>>>> bfea6044
 		})
+
 		if err != nil {
 			appendErr(ctx, errs, fmt.Sprintf("instance='%s'", instanceName), monitoring.InstanceErrs, err.Error())
 			continue
